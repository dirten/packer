--- conflicted
+++ resolved
@@ -21,26 +21,11 @@
 	return regions, nil
 }
 
-<<<<<<< HEAD
-// ValidateRegion returns an error if the region name is valid
-// and exists; otherwise nil.
+// ValidateRegion returns nil if the region name is valid
+// and exists; otherwise an error.
 // ValidateRegion calls ec2conn.DescribeRegions to get the list of
 // regions available to this account, a DescribeRegions error
 // could be returned
-func ValidateRegion(region string, ec2conn ec2iface.EC2API) error {
-	regions, err := listEC2Regions(ec2conn)
-	if err != nil {
-		return err
-	}
-	for _, valid := range regions {
-		if region == valid {
-			return nil
-		}
-	}
-	return fmt.Errorf("Invalid region %s, available regions: %v", region, regions)
-=======
-// ValidateRegion returns true if the supplied region is a valid AWS
-// region and false if it's not.
 func (c *AccessConfig) ValidateRegion(regions ...string) error {
 	ec2conn, err := c.NewEC2Connection()
 	if err != nil {
@@ -67,8 +52,7 @@
 	}
 
 	if len(invalidRegions) > 0 {
-		return fmt.Errorf("Invalid region(s): %v", invalidRegions)
+		return fmt.Errorf("Invalid region(s): %v, available regions: %v", invalidRegions, validRegions)
 	}
 	return nil
->>>>>>> 3315812c
 }