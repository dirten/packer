--- conflicted
+++ resolved
@@ -219,33 +219,18 @@
     Attempting to do so will cause an error.
 
     !&gt; **Warning!** Additional costs may be incurred by enabling T2
-<<<<<<< HEAD
-    Unlimited - even for instances that would usually qualify for the
-    [AWS Free Tier](https://aws.amazon.com/free/).
+    Unlimited - even for instances that would usually qualify for the [AWS Free
+    Tier](https://aws.amazon.com/free/).
 
 -   `encrypt_boot` (boolean) - Whether or not to encrypt the resulting AMI when 
     copying a provisioned instance to an AMI. By default, Packer will keep the 
     encryption setting to what it was in the source image. Setting `false` will
     result in an unencrypted image, and `true` will result in an encrypted one.
-        
--   `force_delete_snapshot` (boolean) - Force Packer to delete snapshots associated with
-    AMIs, which have been deregistered by `force_deregister`. Default `false`.
-    
-=======
-    Unlimited - even for instances that would usually qualify for the [AWS Free
-    Tier](https://aws.amazon.com/free/).
-
--   `encrypt_boot` (boolean) - Instruct packer to automatically create a copy
-    of the AMI with an encrypted boot volume (discarding the initial
-    unencrypted AMI in the process). Packer will always run this operation,
-    even if the base AMI has an encrypted boot volume to start with. Default
-    `false`.
 
 -   `force_delete_snapshot` (boolean) - Force Packer to delete snapshots
     associated with AMIs, which have been deregistered by `force_deregister`.
     Default `false`.
 
->>>>>>> 3315812c
 -   `force_deregister` (boolean) - Force Packer to first deregister an existing
     AMI if one with the same name already exists. Default `false`.
 
